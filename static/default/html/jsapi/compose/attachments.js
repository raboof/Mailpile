/* Compose - Attachments */

Mailpile.Composer.Attachments.uploader = function(settings) {

  var dom = {
    uploader: $('#compose-attachments-' + settings.mid),
    uploads: $('#compose-attachments-files-' + settings.mid)
  };

  var upload_image_preview = function(file) {

    var item = $("<li></li>").prependTo(dom.uploads);
    var image = $(new Image()).appendTo(item);

    // Create an instance of the mOxie Image object. This
    // utility object provides several means of reading in
    // and loading image data from various sources.
    // Wiki: https://github.com/moxiecode/moxie/wiki/Image
    var preloader = new mOxie.Image();

    // Define the onload BEFORE you execute the load()
    // command as load() does not execute async.
    preloader.onload = function() {

        // This will scale the image (in memory) before it
        // tries to render it. This just reduces the amount
        // of Base64 data that needs to be rendered.
        preloader.downsize(100, 100);

        // Now that the image is preloaded, grab the Base64
        // encoded data URL. This will show the image
        // without making an Network request using the
        // client-side file binary.
        image.prop("src", preloader.getAsDataURL());
    };

    // Calling the .getSource() on the file will return an
    // instance of mOxie.File, which is a unified file
    // wrapper that can be used across the various runtime
    // Wiki: https://github.com/moxiecode/plupload/wiki/File
    preloader.load(file.getSource());
  };

  var uploader = new plupload.Uploader({
<<<<<<< HEAD
	runtimes : 'html5',
	browse_button : settings.browse_button, // you can pass in id...
	container: settings.container, // ... or DOM Element itself
  drop_element: settings.container,
	url : '{{ config.sys.subdirectory }}/api/0/message/attach/',
  multipart : true,
  multipart_params : {'mid': settings.mid},
  file_data_name : 'file-data',
	filters : {
		max_file_size : '50mb',
		mime_types: [
			{title : "Audio files", extensions : "mp3,aac,flac,wav,ogg,aiff,midi"},
			{title : "Document files", extensions : "pdf,doc,docx,xls,txt,rtf"},
			{title : "Image files", extensions : "jpg,gif,png,svg,psd,tiff,bmp"},
			{title : "Image files", extensions : "mp2,mp4,mov,avi,mkv"},
			{title : "Zip files", extensions : "zip,rar"},
			{title : "Crypto files", extensions : "asc,pub,key"}
		]
	},
  resize: {
    width: '3600',
    height: '3600',
    crop: true,
    quaility: 100
  },
  views: {
    list: true,
    thumbs: true,
    active: 'thumbs'
  },
	init: {
    PostInit: function() {
      $('#compose-attachments-' + settings.mid).find('.compose-attachment-pick').removeClass('hide');
      $('#compose-attachments-' + settings.mid).find('.attachment-browswer-unsupported').addClass('hide');
      uploader.refresh();
=======
  	runtimes : 'html5',
  	browse_button : settings.browse_button, // you can pass in id...
  	container: settings.container, // ... or DOM Element itself
    drop_element: settings.container,
  	url : '/api/0/message/attach/',
    multipart : true,
    multipart_params : {'mid': settings.mid},
    file_data_name : 'file-data',
  	filters : {
  		max_file_size : '50mb',
  		mime_types: [
  			{title : "Audio files", extensions : "mp3,aac,flac,wav,ogg,aiff,midi"},
  			{title : "Document files", extensions : "pdf,doc,docx,xls,txt,rtf,ods"},
  			{title : "Image files", extensions : "jpg,gif,png,svg,psd,tiff,bmp,ai,sketch"},
  			{title : "Image files", extensions : "mp2,mp4,mov,avi,mkv"},
  			{title : "Zip files", extensions : "zip,rar"},
  			{title : "Crypto files", extensions : "asc,pub,key"}
  		]
  	},
    resize: {
      width: '3600',
      height: '3600',
      crop: true,
      quaility: 100
>>>>>>> 5fd5c627
    },
    views: {
      list: true,
      thumbs: true,
      active: 'thumbs'
    },
  	init: {
      PostInit: function() {
        $('#compose-attachments-' + settings.mid).find('.compose-attachment-pick').removeClass('hide');
        $('#compose-attachments-' + settings.mid).find('.attachment-browswer-unsupported').addClass('hide');
        uploader.refresh();
      },
      FilesAdded: function(up, files) {
        var start_upload = true;
  
      	plupload.each(files, function(file) {
  
          // Show Preview while uploading
          upload_image_preview(file);
  
          // Add to attachments
          var attachment_html = '<li id="' + file.id + '">' + file.name + ' (' + plupload.formatSize(file.size) + ') <b></b></li>';
      		$('#compose-attachments-files').append(attachment_html);
  
          // Show Warning for 10mb or larger
          if (file.size > 10485760) {
            start_upload = false;
            alert(file.name + ' is ' + plupload.formatSize(file.size) + '. Some people cannot receive attachments that are 10 mb or larger');
          }
      	});
  
        if (start_upload) {
          uploader.start();
        }
      },
      UploadProgress: function(up, file) {
      	$('#' + file.id).find('b').html('<span>' + file.percent + '%</span>');
      },
      Error: function(up, err) {
        Mailpile.notations({status: 'error', message: "Error #" + err.code + ": " + err.message });
        $('#' + err.file.id).find('b').html('Failed');
        uploader.refresh();
      }
    }
  });

  return uploader.init();
};<|MERGE_RESOLUTION|>--- conflicted
+++ resolved
@@ -42,48 +42,11 @@
   };
 
   var uploader = new plupload.Uploader({
-<<<<<<< HEAD
-	runtimes : 'html5',
-	browse_button : settings.browse_button, // you can pass in id...
-	container: settings.container, // ... or DOM Element itself
-  drop_element: settings.container,
-	url : '{{ config.sys.subdirectory }}/api/0/message/attach/',
-  multipart : true,
-  multipart_params : {'mid': settings.mid},
-  file_data_name : 'file-data',
-	filters : {
-		max_file_size : '50mb',
-		mime_types: [
-			{title : "Audio files", extensions : "mp3,aac,flac,wav,ogg,aiff,midi"},
-			{title : "Document files", extensions : "pdf,doc,docx,xls,txt,rtf"},
-			{title : "Image files", extensions : "jpg,gif,png,svg,psd,tiff,bmp"},
-			{title : "Image files", extensions : "mp2,mp4,mov,avi,mkv"},
-			{title : "Zip files", extensions : "zip,rar"},
-			{title : "Crypto files", extensions : "asc,pub,key"}
-		]
-	},
-  resize: {
-    width: '3600',
-    height: '3600',
-    crop: true,
-    quaility: 100
-  },
-  views: {
-    list: true,
-    thumbs: true,
-    active: 'thumbs'
-  },
-	init: {
-    PostInit: function() {
-      $('#compose-attachments-' + settings.mid).find('.compose-attachment-pick').removeClass('hide');
-      $('#compose-attachments-' + settings.mid).find('.attachment-browswer-unsupported').addClass('hide');
-      uploader.refresh();
-=======
   	runtimes : 'html5',
   	browse_button : settings.browse_button, // you can pass in id...
   	container: settings.container, // ... or DOM Element itself
     drop_element: settings.container,
-  	url : '/api/0/message/attach/',
+  	url : '{{ config.sys.subdirectory }}/api/0/message/attach/',
     multipart : true,
     multipart_params : {'mid': settings.mid},
     file_data_name : 'file-data',
@@ -103,7 +66,6 @@
       height: '3600',
       crop: true,
       quaility: 100
->>>>>>> 5fd5c627
     },
     views: {
       list: true,
