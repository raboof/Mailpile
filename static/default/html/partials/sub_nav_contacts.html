--- conflicted
+++ resolved
@@ -1,11 +1,6 @@
 <nav id="sub-navigation">
   <ul class="clearfix">
-<<<<<<< HEAD
-    <li><a href="/contact/list/"><span class="navigation-icon icon-user"></span>Contacts</a></li>
-    <li><a href="/contact/add/">Add Contact</a></li>
-=======
-    <li {% if command == "contact list" %} class="navigation-on" {% endif %}><a href="/_/contact/list/"><span class="navigation-icon icon-user"></span>Contacts</a></li>
-    <li {% if command == "contact add" %} class="navigation-on" {% endif %}><a href="/_/contact/add/">Add Contact</a></li>
->>>>>>> 7424a184
+    <li {% if command == "contact list" %} class="navigation-on" {% endif %}><a href="/contact/list/"><span class="navigation-icon icon-user"></span>Contacts</a></li>
+    <li {% if command == "contact add" %} class="navigation-on" {% endif %}><a href="/contact/add/">Add Contact</a></li>
   </ul>
 </nav>