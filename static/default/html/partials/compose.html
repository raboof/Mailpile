--- conflicted
+++ resolved
@@ -80,22 +80,16 @@
           {% if editing_strings.attachments %}
           {% for attachment in attachments %}
           <li class="compose-attachment">
-<<<<<<< HEAD
-            <a href="#" data-mid="{{ mid }}" data-aid="{{ aid }}" class="compose-attachment-remove"><span class="icon-circle-x"></span></a>
-            <img src="{{ config.sys.subdirectory }}/message/download/preview/={{ mid }}/{{ aid }}/">
-            <div class="compose-attachment-filename">{{filename}}</div>
-=======
             <a href="#" data-mid="{{mid}}" data-aid="{{attachment.aid}}" class="compose-attachment-remove"><span class="icon-circle-x"></span></a>
             <div class="preview">
             {% set atype = attachment_type(attachment.mimetype) %}
             {% if atype == 'image-visible' %}
-            <img src="/message/download/preview/={{mid}}/{{attachment.aid}}/">
+            <img src="{{ config.sys.subdirectory }}/message/download/preview/={{mid}}/{{attachment.aid}}/">
             {% else %}
             <span class="icon icon-{{atype}}"></span>
             {% endif %}
             </div>
             <div class="compose-attachment-filename">{{attachment.filename}}</div>
->>>>>>> 56b415d2
           </li>
           {% endfor %}
           {% endif %}
