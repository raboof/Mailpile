--- conflicted
+++ resolved
@@ -122,13 +122,7 @@
   </form>
 </div>
 
-<<<<<<< HEAD
-
-
 <script src="{{ config.sys.subdirectory }}/api/0/jsapi/setup.js"></script>
-=======
-<script src="/api/0/jsapi/setup.js"></script>
->>>>>>> 5fd5c627
 <script>
 $(document).ready(function() {
   Mailpile.instance = {};
