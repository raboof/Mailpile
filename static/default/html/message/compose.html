{% extends "layouts/base.html" %}

{% block content %}
{% include("partials/sub_nav_compose.html") %}


<div id="compose">
  {% for m in result.0.messages %}
  <form id="form-compose" name="compose" action="/" method="POST">

  	<div class="compose-section compose-headers">
		  <label>To:</label> <input id="compose-to" name="recipients-to" type="text" value="{{ m.message.editing_strings.to|e }}">
	  </div>
  	<div class="compose-section compose-headers">
		  <label>Cc:</label> <input id="compose-cc" name="recipients-cc" type="text" value="{{ m.message.editing_strings.cc|e }}">
	  </div>
  	<div class="compose-section compose-headers">
		  <label>Bcc:</label> <input id="compose-bcc" name="recipients-bcc" type="text" value="{{ m.message.editing_strings.bcc|e }}">
	  </div>
  	<div class="compose-section compose-headers">
<<<<<<< HEAD
		  <label>Subject:</label> <input name="subject" type="text" value="" placeholder="What say ye?">
	  </div>
  	<div class="compose-section compose-message">
  	  <textarea name="message" placeholder="Today is a day, just like any other day..."></textarea>
=======
		  <label>Subject:</label> <input name="subject" type="text" value="{{ m.message.editing_strings.subject }}">
	  </div>
  	<div class="compose-section compose-message">
  	  <textarea name="message">{{ m.message.editing_strings.body }}</textarea>
>>>>>>> 2bdb439c
	  </div>
	  <div class="compose-section compose-attachments">
		  <span class="icon-attachment"></span> No Attachments
		  <input type="file" name="add-attachment">
	  </div>
  	<div class="compose-buttons">
      <button type="submit"><span class="icon-sent"></span> Send</button>
      <button type="submit"><span class="icon-compose"></span> Save</button>
	  </div>

  </form>
  {% endfor %}
</div>

{% endblock %}<|MERGE_RESOLUTION|>--- conflicted
+++ resolved
@@ -18,17 +18,10 @@
 		  <label>Bcc:</label> <input id="compose-bcc" name="recipients-bcc" type="text" value="{{ m.message.editing_strings.bcc|e }}">
 	  </div>
   	<div class="compose-section compose-headers">
-<<<<<<< HEAD
-		  <label>Subject:</label> <input name="subject" type="text" value="" placeholder="What say ye?">
+		  <label>Subject:</label> <input name="subject" type="text" value="{{ m.message.editing_strings.subject }}" placeholder="What say ye?">
 	  </div>
   	<div class="compose-section compose-message">
-  	  <textarea name="message" placeholder="Today is a day, just like any other day..."></textarea>
-=======
-		  <label>Subject:</label> <input name="subject" type="text" value="{{ m.message.editing_strings.subject }}">
-	  </div>
-  	<div class="compose-section compose-message">
-  	  <textarea name="message">{{ m.message.editing_strings.body }}</textarea>
->>>>>>> 2bdb439c
+  	  <textarea name="message" placeholder="Today is a day, just like any other day...">{{ m.message.editing_strings.body }}</textarea>
 	  </div>
 	  <div class="compose-section compose-attachments">
 		  <span class="icon-attachment"></span> No Attachments
