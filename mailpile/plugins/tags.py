--- conflicted
+++ resolved
@@ -287,13 +287,8 @@
     """Create a new tag"""
     SYNOPSIS = (None, 'tags/add', 'tags/add', '<tag>')
     ORDER = ('Tagging', 0)
-<<<<<<< HEAD
-    SPLIT_ARG = False
+    SPLIT_ARG = True
     HTTP_CALLABLE = ('GET', 'POST')
-=======
-    SPLIT_ARG = 10000
-    HTTP_CALLABLE = ('POST', )
->>>>>>> 28ed7e7b
     HTTP_POST_VARS = {
         'name': 'tag name',
         'slug': 'tag slug',
