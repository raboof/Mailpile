--- conflicted
+++ resolved
@@ -1,8 +1,4 @@
-<<<<<<< HEAD
-APPVER = "0.5.2"
-=======
 APPVER = "1.0.0rc0"
->>>>>>> 7f791751
 ABOUT = """\
 Mailpile.py              a tool             Copyright 2013-2016, Mailpile ehf
  v%8.0008s         for searching and               <https://www.mailpile.is/>
