--- conflicted
+++ resolved
@@ -196,24 +196,21 @@
                                len(self.INDEX)
                                ) % len(self.INDEX))
         self.EMAILS_SAVED = len(self.EMAILS)
-<<<<<<< HEAD
-        
+
         # Make sure metadata index has entry for every msg_mid in keyword index.
         max_kw_msg_idx_pos = GlobalPostingList.GetMaxMsgIdxPos()
-        
+
         if max_kw_msg_idx_pos > len(self.INDEX) - 1:
             if session:
                 session.ui.warning(_(
                     'Fixing %d messages in keyword index not in metadata.'
                                  ) % (max_kw_msg_idx_pos + 1 - len(self.INDEX)))
-            
+
             for msg_idx_pos in range(len(self.INDEX), max_kw_msg_idx_pos + 1):
                 self.add_new_ghost(b36(msg_idx_pos))
-                
-=======
+
         self.loaded_index = True
 
->>>>>>> c7b1c89b
     def update_msg_tags(self, msg_idx_pos, msg_info):
         tags = set(self.get_tags(msg_info=msg_info))
         with self._lock:
