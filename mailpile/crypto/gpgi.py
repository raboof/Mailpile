--- conflicted
+++ resolved
@@ -601,7 +601,6 @@
         Imports gpg keys from a file object or string.
         """
         retvals = self.run(["--import"], output=key_data)
-<<<<<<< HEAD
         res = {"imported": [], "updated": [], "failed": []}
         for x in retvals[1]["status"]:
             if x[0] == "IMPORTED":
@@ -655,9 +654,6 @@
                 }
         return res
 
-=======
-        return self.parse_import(retvals[1]["status"])
->>>>>>> 1c632c49
 
     class ResultParser:
         """
